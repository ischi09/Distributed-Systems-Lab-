paths:
  log: ${hydra:runtime.cwd}/log
  checkpoints: ${hydra:runtime.cwd}/checkpoints
  results: ${hydra:runtime.cwd}/results
  datasets: ${hydra:runtime.cwd}/datasets

experiment:
  max_epochs: 500
  patience: 5
  min_delta: 1e-9
  lr: 0.001
  batch_size: 64
  random_seed: 99
  weight_decay: 5e-3
  grad_norm_threshold: 10.0
  lr_scheduler_factor: 0.75
  lr_scheduler_patience: 5
  use_batch_sampler: False
  use_gpu: True
  results_out: results.csv

model:
<<<<<<< HEAD
  type: mean_baseline
  data_dim: 1
  latent_dim: 5
=======
  type: gru
  data_dim: 1
  laten_dim: 10
>>>>>>> 5a8bac9a

task:
  max_set_size: 10
  min_value: -100
  max_value: 100
  label: desperate_student_1_tuple
  multisets: True

datasets:
  train_samples: 10000
  valid_samples: 1000
  test_samples: 1000
  cache: True
  use_cached: True<|MERGE_RESOLUTION|>--- conflicted
+++ resolved
@@ -20,15 +20,9 @@
   results_out: results.csv
 
 model:
-<<<<<<< HEAD
-  type: mean_baseline
+  type: gru
   data_dim: 1
   latent_dim: 5
-=======
-  type: gru
-  data_dim: 1
-  laten_dim: 10
->>>>>>> 5a8bac9a
 
 task:
   max_set_size: 10
