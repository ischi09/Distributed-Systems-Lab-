paths:
  log: ${hydra:runtime.cwd}/log
 # data: ./dataset
  models: ${hydra:runtime.cwd}/models
  results: ${hydra:runtime.cwd}/results/results.csv

experiment:
  max_epochs: 200
  early_stopping_patience: 5
  lr: 0.001
  batch_size: 64
  random_seed: 99
  loss: mse
  weight_decay: 5e-3

model:
<<<<<<< HEAD
  type: pna
=======
  type: sorted_mlp
>>>>>>> 4a6d4251
  data_dim: 1
  laten_dim: 10
  accumulator: sum

trainset:
  n_samples: 10000
  max_set_size: 10
  min_value: 0
  max_value: 10
  label: longest_seq_length # Independent of accumulator
  multisets: True

validset:
  n_samples: 1000
  max_set_size: 10
  min_value: 0
  max_value: 10
  label: longest_seq_length # Independent of accumulator
  multisets: True

testset:
  n_samples: 1000
  max_set_size: 10
  min_value: 0
  max_value: 10
  label: longest_seq_length # Independent of accumulator
  multisets: True<|MERGE_RESOLUTION|>--- conflicted
+++ resolved
@@ -14,11 +14,7 @@
   weight_decay: 5e-3
 
 model:
-<<<<<<< HEAD
-  type: pna
-=======
   type: sorted_mlp
->>>>>>> 4a6d4251
   data_dim: 1
   laten_dim: 10
   accumulator: sum
