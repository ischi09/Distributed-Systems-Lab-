--- conflicted
+++ resolved
@@ -72,18 +72,16 @@
             ),
             accumulator=ACCUMLATORS[config.accumulator],
         )
-<<<<<<< HEAD
     elif config.type == "pna":
         model = PNA(
             mlp=MLP(input_dim=12, hidden_dim=10, output_dim=config.data_dim),
             delta=delta,
-=======
+        )
     elif config.type == "sorted_mlp":
         model = SortedMLP(
             input_dim=10,
             hidden_dim=10,
             output_dim=config.data_dim,
->>>>>>> 4a6d4251
         )
     return model
 
