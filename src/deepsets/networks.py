--- conflicted
+++ resolved
@@ -73,7 +73,6 @@
             ),
             accumulator=ACCUMLATORS[config.accumulator],
         )
-<<<<<<< HEAD
     elif config.type == "pna":
         model = PNA(
             mlp=MLP(input_dim=12, hidden_dim=10, output_dim=config.data_dim),
@@ -85,10 +84,8 @@
             hidden_dim=10,
             output_dim=config.data_dim,
         )
-=======
     elif config.type == "small_set_transformer":
         model = SmallSetTransformer()
->>>>>>> a3221a13
     return model
 
 
@@ -167,7 +164,6 @@
         return self.layers(x)
 
 
-<<<<<<< HEAD
 class SortedMLP(nn.Module):
     def __init__(self, input_dim: int, hidden_dim: int, output_dim: int):
         super().__init__()
@@ -185,7 +181,8 @@
         x, _ = torch.sort(x, dim=1)
         x = x.squeeze(dim=-1)
         return self.layers(x)
-=======
+
+
 class SmallSetTransformer(nn.Module):
     def __init__(self):
         super().__init__()
@@ -199,12 +196,6 @@
         )
 
     def forward(self, x, mask):
-        # print(mask.shape)
-        # print(mask.sum(dim=1))
-        # assert False
-        # set_length = int(mask.sum().int())
-        # x = x[:, :set_length, :]
         x = self.enc(x)
         x = self.dec(x)
-        return x.squeeze(-1)
->>>>>>> a3221a13
+        return x.squeeze(-1)