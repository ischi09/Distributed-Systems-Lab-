--- conflicted
+++ resolved
@@ -3,14 +3,6 @@
 matplotlib
 ipython
 jupyter
-<<<<<<< HEAD
-tqdm
-click
-numpy
-tensorboard
-pandas
-=======
 pytorch
 tensorboard
-tqdm
->>>>>>> 6554374f
+tqdm